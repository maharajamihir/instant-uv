--- conflicted
+++ resolved
@@ -1,6 +1,7 @@
-# InstantUV
-InstantUV: Fast Implicit Texture Learning for 2D Mesh Rendering
+# Instant-UV: Fast Implicit Texture Learning for 2D Mesh Rendering
+![Architecture](./arch-fig.png)
 
+# Abstract 
 Multiresolution feature grid encodings have been shown to significantly accelerate neural representations due to the requirement of smaller MLPs. In this work, we introduce Instant-UV, a novel method for representing texture on meshes that blends multiresolution grid encodings with traditional UV mapping. We evaluate our method on the multi-view texture reconstruction task and show a speedup of over a magnitude to baseline methods while not dependent on the mesh resolution.
 
 # Work with InstantUV
@@ -33,56 +34,16 @@
 
 
 ## Train model
-<<<<<<< HEAD
-```bash
-python src/model/train.py
-=======
 Using the preprocessed data you can train the model on eg. the human object by running
 ```bash
 python src/model/train.py --config_path config/human/config_human.yaml
->>>>>>> 7b151c07
 ```
 
 ## Visualize
 For now during training, for every eval step, all the views in the val data-split will be rendered into the render/ directory :)
 
 ## Run experiments
+
+Refer to `src/experiments/experiments.py`. Here we have defined some functions which you can run to reproduce the results in our paper. 
 ### Note for using wandb:
-
 If `training>use_wandb` is set in (config.yaml) an .env file must be created in `src/.env` with WANDB_API_KEY=<<your-key>>
-
-# Notes
-## Pipeline 
-
-We have the untextured 3d object as a mesh and we multiview images of our object (colored).
-
-(mesh, images) -> (3d coordinates, rgb value) -> 
-
--> 3d coordinate -> unwrap mesh into UV coordinates -> (3d coords, 2d coordinates, rgb values)
- 
- f(3d coordinate) = rgb value
-
- h(3d coordinate) = 2d coodinate
- g(2d coodinate) = rgb value
-
- g(h(x)) = f(x)
-
-<hr/>
-
-### References
-
-[1] Lukas Koestler, Daniel Grittner, Michael Moeller, Daniel Cremers, and Zorah Lähner. Intrinsic
-neural fields: Learning functions on manifolds. In European Conference on Computer Vision,
-pages 622–639. Springer, 2022. 
-
-[2] Thomas Müller, Alex Evans, Christoph Schied, and Alexander Keller. Instant neural graphics
-primitives with a multiresolution hash encoding. ACM transactions on graphics (TOG), 41(4):
-1–15, 2022.
-
-[3] Michael Oechsle, Lars Mescheder, Michael Niemeyer, Thilo Strauss, and Andreas Geiger. Texture
-fields: Learning texture representations in function space. In Proceedings of the IEEE/CVF
-International Conference on Computer Vision, pages 4531–4540, 2019.
-
-[4] Fanbo Xiang, Zexiang Xu, Milos Hasan, Yannick Hold-Geoffroy, Kalyan Sunkavalli, and Hao
-Su. Neutex: Neural texture mapping for volumetric neural rendering. In Proceedings of the
-IEEE/CVF Conference on Computer Vision and Pattern Recognition, pages 7119–7128, 2021.